--- conflicted
+++ resolved
@@ -1,5 +1,4 @@
 import type { APIRoute } from 'astro';
-// @ts-ignore: no types for escape-html
 import escapeHtml from 'escape-html';
 
 // Simple in-memory rate limiter (for production, use Redis or similar)
@@ -7,28 +6,30 @@
 
 function isRateLimited(ip: string, maxRequests: number = 5, windowMs: number = 60000): boolean {
   const now = Date.now();
-<<<<<<< HEAD
-=======
-  
->>>>>>> 2582b92e
+  
   // Clean old entries
   for (const [key, value] of rateLimiter.entries()) {
     if (value.resetTime < now) {
       rateLimiter.delete(key);
     }
   }
+  
   const current = rateLimiter.get(ip);
+  
   if (!current) {
     rateLimiter.set(ip, { count: 1, resetTime: now + windowMs });
     return false;
   }
+  
   if (current.resetTime < now) {
     rateLimiter.set(ip, { count: 1, resetTime: now + windowMs });
     return false;
   }
+  
   if (current.count >= maxRequests) {
     return true;
   }
+  
   current.count++;
   return false;
 }
@@ -50,29 +51,22 @@
 export const POST: APIRoute = async ({ request, locals, clientAddress }) => {
   const startTime = Date.now();
   const requestId = crypto.randomUUID().substring(0, 8);
-  const clientIP =
-    clientAddress ||
-    request.headers.get('cf-connecting-ip') ||
-    request.headers.get('x-forwarded-for') ||
-    'unknown';
-
+  const clientIP = clientAddress || request.headers.get('cf-connecting-ip') || request.headers.get('x-forwarded-for') || 'unknown';
+  
   console.log(`[${requestId}] Contact form request from ${clientIP}`);
-
-  // @ts-ignore: runtime.env not typed on Locals
-  const env = locals.runtime.env;
-
+  
   try {
     // Rate limiting
     if (isRateLimited(clientIP)) {
       console.warn(`[${requestId}] Rate limit exceeded for IP: ${clientIP}`);
       return new Response(
-        JSON.stringify({
+        JSON.stringify({ 
           error: 'Too many requests. Please wait a minute before trying again.',
           retryAfter: 60
         }),
-        {
+        { 
           status: 429,
-          headers: {
+          headers: { 
             'Content-Type': 'application/json',
             'Retry-After': '60',
             'Access-Control-Allow-Origin': '*'
@@ -80,59 +74,6 @@
         }
       );
     }
-<<<<<<< HEAD
-
-    const formData = await request.formData();
-    const rawName = formData.get('name') as string;
-    const rawEmail = formData.get('email') as string;
-    const rawPhone = formData.get('phone') as string;
-    const rawServiceType = formData.get('service_type') as string;
-    const rawMessage = formData.get('message') as string;
-
-    // Validate service type
-    const validServiceTypes = [
-      'Auto & Home Systems Repair',
-      'Logistics & Adaptive Operations',
-      'AI Tools & Digital Infrastructure',
-      'Emergency & Crisis Response',
-      'General Inquiry',
-      'Partnership Opportunity'
-    ];
-    const trimmedServiceType = rawServiceType?.trim() || '';
-    const errors: string[] = [];
-
-    if (!rawName?.trim() || rawName.trim().length < 2) {
-      errors.push('Name must be at least 2 characters long');
-    }
-    if (rawName?.trim().length > 100) {
-      errors.push('Name must be less than 100 characters');
-    }
-    if (!trimmedServiceType) {
-      errors.push('Service type is required');
-    } else if (!validServiceTypes.includes(trimmedServiceType)) {
-      errors.push('Invalid service type selected');
-    }
-
-    // Sanitize inputs after validation
-    const name = escapeHtml(rawName?.trim() || '');
-    const email = rawEmail?.trim() || '';
-    const phone = escapeHtml(rawPhone?.trim() || '');
-    const service_type = trimmedServiceType;
-    const message = escapeHtml(rawMessage?.trim() || '');
-
-    if (!message || message.length < 10) {
-      errors.push('Message must be at least 10 characters long');
-    }
-    if (message.length > 2000) {
-      errors.push('Message must be less than 2000 characters');
-    }
-    if (!email && !phone) {
-      errors.push('Please provide either an email address or phone number so we can reach you');
-    }
-
-    // Email validation if provided
-    if (email) {
-=======
 
     // Parse request body
     let body: any;
@@ -191,28 +132,20 @@
 
     // Email validation (required field)
     if (rawEmail && rawEmail.trim()) {
->>>>>>> 2582b92e
       const emailRegex = /^[^\s@]+@[^\s@]+\.[^\s@]+$/;
       if (!emailRegex.test(rawEmail.trim()) || rawEmail.trim().length > 254) {
         errors.push('Please provide a valid email address');
       }
     }
-<<<<<<< HEAD
-    // Phone validation if provided
-    if (phone) {
-=======
     
     // Phone validation (optional field)
     if (rawPhone && rawPhone.trim()) {
->>>>>>> 2582b92e
       const phoneRegex = /^[\+]?[\s\-\(\)]*([0-9][\s\-\(\)]*){10,14}$/;
       if (!phoneRegex.test(rawPhone.trim())) {
         errors.push('Please provide a valid phone number');
       }
     }
 
-<<<<<<< HEAD
-=======
     // Service type validation
     const validServiceTypes = [
       'Auto & Home Systems Repair',
@@ -231,24 +164,23 @@
     }
     
     // Return validation errors
->>>>>>> 2582b92e
     if (errors.length > 0) {
       console.warn(`[${requestId}] Validation errors:`, errors);
       return new Response(
-        JSON.stringify({ error: 'Validation failed', details: errors }),
-        {
+        JSON.stringify({ 
+          error: 'Validation failed',
+          details: errors
+        }),
+        { 
           status: 400,
-          headers: { 'Content-Type': 'application/json', 'Access-Control-Allow-Origin': '*' }
+          headers: { 
+            'Content-Type': 'application/json',
+            'Access-Control-Allow-Origin': '*'
+          }
         }
       );
     }
 
-<<<<<<< HEAD
-    const mgApiKey = env.MG_API_KEY;
-    const mgDomain = env.MG_DOMAIN;
-    const fromEmailName = env.FROM_EMAIL_NAME || 'contact';
-    const adminEmail = env.ADMIN_EMAIL || 'harley@atlasdivisions.com';
-=======
     // Sanitize all user inputs with escape-html
     const name = escapeHtml(rawName.trim());
     const email = escapeHtml(rawEmail.trim());
@@ -262,55 +194,25 @@
     const mgDomain = env?.MG_DOMAIN;
     const fromEmailName = env?.FROM_EMAIL_NAME || 'contact';
     const adminEmail = env?.ADMIN_EMAIL || 'harley@atlasdivisions.com';
->>>>>>> 2582b92e
-
+
+    // Create submission record
     const submission = {
       id: crypto.randomUUID(),
-<<<<<<< HEAD
-      name: name.trim(),
-      email: email || null,
-      phone: phone || null,
-      service_type: service_type.trim(),
-      message: message.trim(),
-=======
       name: name,
       email: email,
       phone: phone || null,
       service_type: service_type,
       message: message,
->>>>>>> 2582b92e
       status: 'new',
       timestamp: new Date().toISOString()
     };
 
-<<<<<<< HEAD
-    // Save to database
-    if (env.DB) {
-=======
     // Save to database if available
     if (env?.DB) {
->>>>>>> 2582b92e
       try {
         await env.DB.prepare(`
           INSERT INTO submissions (id, name, email, phone, service_type, message, status, created_at)
           VALUES (?, ?, ?, ?, ?, ?, ?, ?)
-<<<<<<< HEAD
-        `)
-          .bind(
-            submission.id,
-            submission.name,
-            submission.email,
-            submission.phone,
-            submission.service_type,
-            submission.message,
-            submission.status,
-            submission.timestamp
-          )
-          .run();
-        console.log('Submission saved to database:', submission.id);
-      } catch (e) {
-        console.error('Database save error:', e);
-=======
         `).bind(
           submission.id, submission.name, submission.email, submission.phone,
           submission.service_type, submission.message, submission.status, submission.timestamp
@@ -319,11 +221,12 @@
       } catch (dbError) {
         console.error(`[${requestId}] Database save error:`, dbError);
         // Don't fail the request if database save fails
->>>>>>> 2582b92e
-      }
-    }
-
-    // Email notification via Mailgun
+      }
+    }
+
+    // Send email notification if Mailgun is configured
+    console.log(`[${requestId}] Email config check - Domain: ${mgDomain}, Admin: ${adminEmail}, API Key: ${mgApiKey ? 'SET' : 'NOT_SET'}`);
+    
     if (mgApiKey && mgDomain && adminEmail) {
       try {
         const subject = `Atlas Divisions Contact: ${service_type} - ${name}`;
@@ -340,27 +243,24 @@
 💬 Message:
 ${message}
 
-<<<<<<< HEAD
-🕒 Submitted: ${new Date(submission.timestamp).toLocaleString('en-US', { timeZone: 'America/Chicago' })}
-🌐 Environment: ${env.ENVIRONMENT || 'production'}
-=======
 🕒 Submitted: ${new Date(submission.timestamp).toLocaleString()}
 🌐 Environment: ${env?.ENVIRONMENT || 'production'}
->>>>>>> 2582b92e
 📝 Submission ID: ${submission.id}
 
 ━━━━━━━━━━━━━━━━━━━━━━━━━━━━━━━━━━━━━━━━━━━━━━━
 Solutions That Outlast the Storm - Reply directly to contact the customer.
         `.trim();
-
+        
+        // Construct from email using FROM_EMAIL_NAME + MG_DOMAIN
         const fromEmail = `${fromEmailName}@${mgDomain}`;
+        
         const params = new URLSearchParams({
           from: `Atlas Divisions Contact System <${fromEmail}>`,
           to: adminEmail,
-          subject,
-          text
+          subject: subject,
+          text: text
         });
-
+        
         const response = await fetch(`https://api.mailgun.net/v3/${mgDomain}/messages`, {
           method: 'POST',
           headers: {
@@ -369,19 +269,8 @@
           },
           body: params.toString()
         });
-
+        
         if (!response.ok) {
-<<<<<<< HEAD
-          console.error('❌ Email failed:', await response.text());
-        } else {
-          console.log(`✅ Email notification sent for submission ${submission.id}`);
-        }
-      } catch (e) {
-        console.error('Mailgun email error:', e);
-      }
-    } else {
-      console.log('❌ Missing MG_API_KEY, MG_DOMAIN, or ADMIN_EMAIL; skipping email');
-=======
           const errorText = await response.text();
           console.error(`[${requestId}] Email failed: ${response.status} ${response.statusText}`);
           console.error(`[${requestId}] Mailgun domain: ${mgDomain}`);
@@ -396,29 +285,30 @@
       }
     } else {
       console.log(`[${requestId}] MG_API_KEY, MG_DOMAIN, or ADMIN_EMAIL not configured, skipping notification`);
->>>>>>> 2582b92e
     }
 
     const duration = Date.now() - startTime;
-    console.log(`[${requestId}] Success (${duration}ms)`);
-
+    console.log(`[${requestId}] Contact form submission successful (${duration}ms) - Service: ${service_type}`);
+    
     return new Response(
-      JSON.stringify({
-        message: "Thank you for your submission! We'll get back to you within 24 hours.",
+      JSON.stringify({ 
+        message: 'Thank you for your submission! We\'ll get back to you within 24 hours.',
         success: true
       }),
-      {
+      { 
         status: 200,
-        headers: { 'Content-Type': 'application/json', 'Access-Control-Allow-Origin': '*' }
+        headers: { 
+          'Content-Type': 'application/json',
+          'Access-Control-Allow-Origin': '*'
+        }
       }
     );
+
   } catch (error) {
-    console.error('Unexpected error:', error);
+    const duration = Date.now() - startTime;
+    console.error(`[${requestId}] Contact form error (${duration}ms):`, error);
+    
     return new Response(
-<<<<<<< HEAD
-      JSON.stringify({ error: 'An error occurred. Please email harley@atlasdivisions.com directly.' }),
-      { status: 500, headers: { 'Content-Type': 'application/json', 'Access-Control-Allow-Origin': '*' } }
-=======
       JSON.stringify({ 
         error: 'An internal server error occurred. Please try again later or email harley@atlasdivisions.com directly.',
         fallbackEmail: 'harley@atlasdivisions.com'
@@ -430,7 +320,6 @@
           'Access-Control-Allow-Origin': '*'
         }
       }
->>>>>>> 2582b92e
     );
   }
 };